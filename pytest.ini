--- conflicted
+++ resolved
@@ -3,9 +3,5 @@
     ignore:.*inspect.getargspec\(\) is deprecated.*:DeprecationWarning:pyomo
     ignore:.*`group_share` constraints will be removed in v0.7.0.*:FutureWarning:
     ignore:.*There will be no default cost class for the objective function in v0.7.0.*:FutureWarning:
-<<<<<<< HEAD
-    ignore:.*Deprecated, pass a TempConstr or use Model.addLConstr:DeprecationWarning:pyomo
     ignore:.*the imp module is deprecated in favour of importlib:DeprecationWarning:pyutilib
-=======
-    ignore:.*Deprecated, pass a TempConstr or use Model.addLConstr.*:DeprecationWarning:pyomo
->>>>>>> 88bd2fe4
+    ignore:.*Deprecated, pass a TempConstr or use Model.addLConstr.*:DeprecationWarning:pyomo