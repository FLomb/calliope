--- conflicted
+++ resolved
@@ -82,11 +82,7 @@
                     *[getattr(backend_model, i) for i in model_data_dict["dims"][k]],
                     initialize=v,
                     mutable=True,
-<<<<<<< HEAD
-                    default=backend_model.__calliope_defaults[k]
-=======
                     default=backend_model.__calliope_defaults[k],
->>>>>>> 71dc40f6
                 ),
             )
         # In operate mode, e.g. energy_cap is a parameter, not a decision variable,
@@ -111,11 +107,7 @@
                 po.Param(
                     *[getattr(backend_model, i) for i in model_data_dict["dims"][k]],
                     initialize=v,
-<<<<<<< HEAD
-                    mutable=True
-=======
                     mutable=True,
->>>>>>> 71dc40f6
                 ),
             )
 
@@ -200,11 +192,7 @@
     solver_io=None,
     solver_options=None,
     save_logs=False,
-<<<<<<< HEAD
-    **solve_kwargs
-=======
     **solve_kwargs,
->>>>>>> 71dc40f6
 ):
     """
     Solve a Pyomo model using the chosen solver and all necessary solver options
