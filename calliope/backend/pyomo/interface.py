import logging

import xarray as xr
import pyomo.core as po

import calliope
from calliope.backend.pyomo.util import get_var, string_to_datetime
from calliope.backend import run as backend_run
from calliope.backend.pyomo import model as run_pyomo
import calliope.backend.pyomo.interface as pyomo_interface

from calliope.core.util.dataset import reorganise_xarray_dimensions
from calliope.core.util.logging import log_time
from calliope import exceptions
from calliope.postprocess.results import postprocess_model_results

logger = logging.getLogger(__name__)


def access_pyomo_model_inputs(backend_model):
    """
    If the user wishes to inspect the parameter values used as inputs in the backend
    model, they can access a new Dataset of all the backend model inputs, including
    defaults applied where the user did not specify anything for a loc::tech
    """
    # TODO: update replace with 'removeprefix' once using py 3.9+
    all_params = {
        i.name.replace("calliope_", ""): get_var(
            backend_model,
            i.name,
            sparse=True,
        )
        for i in backend_model.component_objects(ctype=po.Param)
        if i.is_indexed()
    }
<<<<<<< HEAD
    inputs = xr.Dataset(all_params)
    inputs = string_to_datetime(backend_model, inputs)

    return reorganise_xarray_dimensions(inputs)
=======
    all_param_ds = reorganise_xarray_dimensions(xr.Dataset(all_params))
    all_param_ds = string_to_datetime(backend_model, all_param_ds)
    for var in all_param_ds.data_vars:
        all_param_ds[var].attrs["is_result"] = 0

    return all_param_ds
>>>>>>> 88bd2fe4


def update_pyomo_param(backend_model, opt, param, update_dict):
    """
    A Pyomo Param value can be updated without the user directly accessing the
    backend model.

    Parameters
    ----------
    param : str
        Name of the parameter to update
    update_dict : dict
        keys are parameter indeces (either strings or tuples of strings,
        depending on whether there is one or more than one dimension). Values
        are the new values being assigned to the parameter at the given indeces.

    Returns
    -------
    Value(s) will be updated in-place, requiring the user to run the model again to
    see the effect on results.

    """
    if not hasattr(backend_model, param):
        raise exceptions.ModelError(
            "Parameter `{}` not in the Pyomo Backend. Check that the string "
            "matches the corresponding constraint/cost in the model.inputs "
            "xarray Dataset".format(param)
        )
    elif not isinstance(getattr(backend_model, param), po.base.param.IndexedParam):
        raise exceptions.ModelError(
            "`{}` not a Parameter in the Pyomo Backend. Sets and decision variables "
            "cannot be updated by the user".format(param)
        )
    elif not isinstance(update_dict, dict):
        raise TypeError("`update_dict` must be a dictionary")
    else:
        getattr(backend_model, param).store_values(update_dict)

    if opt is not None and "persistent" in opt.name:
        exceptions.warn(
            "Updating the Pyomo parameter won't affect the optimisation run without also "
            "regenerating the relevant constraints or the objective function (see `regenerate_persistent_solver`)."
        )


def regenerate_persistent_pyomo_solver(backend_model, opt, constraints=None, obj=False):
    """
    Having updated a Pyomo Param or several of them, this function can be used
    to regenerate associated constraints in a persistent solver interface, such
    as "gurobi_persistent", before rerunning the model.
    The entire constraint need not be regenerated, it is possible to only point to
    those indexes whose associated parameters have changed.

    Parameters
    ----------
    constraints : dict of lists or None, default = None
        Names of constraints as keys and list of constraint index items as values,
        e.g. `{"energy_capacity_constraint": ["X1::pv"]}` or `{"cost_constraint": [("monetary", "X1::pv"), ("monetary", "X2::pv")])}`.
        Order of index values can be inferred by inspecting the constraint.
    obj : bool, default = False
        If True, will also regenerate the objective function.
    """
    if opt is None or "persistent" not in opt.name:
        raise exceptions.ModelError(
            "Can only regenerate persistent solvers. No persistent solver object found for this model run."
        )

    if obj is True:
        opt.set_objective(backend_model.obj)
    if constraints is not None:
        for constraint_name, constraint_idx in constraints.items():
            for idx in constraint_idx:
                opt.remove_constraint(getattr(backend_model, constraint_name)[idx])
                opt.add_constraint(getattr(backend_model, constraint_name)[idx])

    return opt


def activate_pyomo_constraint(backend_model, constraint, active=True):
    """
    Takes a constraint or objective name, finds it in the backend model and sets
    its status to either active or deactive.

    Parameters
    ----------
    constraint : str
        Name of the constraint/objective to activate/deactivate
        Built-in constraints include '_constraint'
    active: bool, default=True
        status to set the constraint/objective
    """
    if not hasattr(backend_model, constraint):
        raise exceptions.ModelError(
            "constraint/objective `{}` not in the Pyomo Backend.".format(constraint)
        )
    elif not isinstance(getattr(backend_model, constraint), po.base.Constraint):
        raise exceptions.ModelError(
            "`{}` not a constraint in the Pyomo Backend.".format(constraint)
        )
    elif active is True:
        getattr(backend_model, constraint).activate()
    elif active is False:
        getattr(backend_model, constraint).deactivate()
    else:
        raise ValueError("Argument `active` must be True or False")


<<<<<<< HEAD
def rerun_pyomo_model(model_data, run_config, backend_model):
=======
def rerun_pyomo_model(model_data, backend_model, opt):
>>>>>>> 88bd2fe4
    """
    Rerun the Pyomo backend, perhaps after updating a parameter value,
    (de)activating a constraint/objective or updating run options in the model
    model_data object (e.g. `run.solver`).

    Returns
    -------
    new_model : calliope.Model
        New calliope model, including both inputs and results, but no backend interface.
    """
<<<<<<< HEAD
    backend_model.__calliope_run_config = run_config

    if run_config["mode"] != "plan":
        raise exceptions.ModelError(
            "Cannot rerun the backend in {} run mode. Only `plan` mode is "
            "possible.".format(run_config["mode"])
        )

=======
    backend_model.__calliope_run_config = AttrDict.from_yaml_string(
        model_data.attrs["run_config"]
    )
>>>>>>> 88bd2fe4
    timings = {}
    log_time(logger, timings, "model_creation")
    inputs = access_pyomo_model_inputs(backend_model)

<<<<<<< HEAD
    results, backend_model = backend_run.run_plan(
        model_data,
        run_config,
        timings,
        run_pyomo,
        build_only=False,
        backend_rerun=backend_model,
=======
    run_mode = backend_model.__calliope_run_config["mode"]
    if run_mode == "plan":
        kwargs = {}
    elif run_mode == "spores":
        kwargs = {"interface": pyomo_interface}
    else:
        raise exceptions.ModelError(
            "Cannot rerun the backend in {} run mode. Only `plan` or `spores` modes are "
            "possible.".format(run_mode)
        )
    run_func = getattr(backend_run, f"run_{run_mode}")
    results, backend_model, opt = run_func(
        model_data=model_data,
        timings=timings,
        backend=run_pyomo,
        build_only=False,
        backend_rerun=backend_model,
        opt=opt,
        **kwargs,
>>>>>>> 88bd2fe4
    )

    # Add additional post-processed result variables to results
    if results.attrs.get("termination_condition", None) in ["optimal", "feasible"]:
        results = postprocess_model_results(results, model_data, timings)

    for var in results.data_vars.values():
        var.attrs["is_result"] = 1

    for var in inputs.data_vars.values():
        var.attrs["is_result"] = 0

    new_model_data = xr.merge((results, inputs), compat="override")
    new_model_data.attrs.update(model_data.attrs)
    new_model_data.attrs.update(results.attrs)

    # Only add coordinates from the original model_data that don't already exist
    new_coords = [
        i for i in model_data.coords.keys() if i not in new_model_data.coords.keys()
    ]
    new_model_data = new_model_data.update(model_data[new_coords])

    # Reorganise the coordinates so that model data and new model data share
    # the same order of items in each dimension
    new_model_data = new_model_data.reindex(model_data.coords)

    exceptions.warn(
        "The results of rerunning the backend model are only available within "
        "the Calliope model returned by this function call."
    )

    new_calliope_model = calliope.Model(config=None, model_data=new_model_data)
    new_calliope_model._timings = timings

    return new_calliope_model


def add_pyomo_constraint(
    backend_model, constraint_name, constraint_sets, constraint_rule
):
    """
    Functionality to add a constraint to the Pyomo backend, by pointing it to
    a function which implements the mathematics

    Parameters
    ----------
    constraint_name : str
        Name for the pyomo.Constraint object
    constraint_sets : list of str
        Sets over which to implement the constraint.
        The list of sets in the Pyomo model corresponds to model dimensions and
        can be found in full by calling the backend interface method `get_all_model_attrs`
    constraint_rule : function with args (backend_model, *args)
        Function corresponding to the format expected by Pyomo,
        i.e. arguments include the Pyomo backend model (`backend_model`)
        and pointers to each set in `constraint_sets`.
        Set arguments need to be in the same order as in constraint_sets.
        The convention we follow is to name the index without the trailing `s`
        E.g. if 'timesteps' is in constraint_sets, then 'timestep' should be one of the function arguments;
        long `loc_techs` set names are abbreviated to `loc_tech`.
        To see what parameters and variables you have to work with,
        call the backend interface method `get_all_model_attrs`

    Examples
    --------
    To limit supply technologies' capacity to 90% of their maximum possible capacity,
    you would do the following:

    constraint_name = 'max_capacity_90_constraint'
    constraint_sets = ['loc_techs_supply']

    def max_capacity_90_constraint_rule(backend_model, loc_tech):

        return backend_model.energy_cap[loc_tech] <= (
            backend_model.energy_cap_max[loc_tech] * 0.9
        )

    # Add the constraint
    model.backend.add_constraint(constraint_name, constraint_sets, max_capacity_90_constraint_rule)

    # Rerun the model with new constraint.
    # Note: model.run(force_rerun=True) will *not* work, since the backend model will be rebuilt, killing any changes you've made.
    new_model = model.backend.rerun()

    Note that we like the convention that constraint names end with 'constraint' and
    constraint rules have the same text, with an appended '_rule',
    but you are not required to follow this convention to have a working constraint.
    """

    assert (
        constraint_rule.__code__.co_varnames[0] == "backend_model"
    ), "First argument of constraint function must be 'backend_model'."
    assert constraint_rule.__code__.co_argcount - 1 == len(
        constraint_sets
    ), "Number of constraint arguments must equal number of constraint sets + 1."

    try:
        sets = [getattr(backend_model, i) for i in constraint_sets]
    except AttributeError as e:
        e.args = (e.args[0].replace("'ConcreteModel'", "Pyomo backend model"),)
        raise

    setattr(
        backend_model,
        constraint_name,
        po.Constraint(*sets, **{"rule": constraint_rule}),
    )

    return backend_model


def get_all_pyomo_model_attrs(subsets, backend_model):
    """
    Get the name of all sets, parameters, and variables in the generated Pyomo model.

    Returns
    -------
    Dictionary differentiating between variables ('Var'), parameters ('Param'), and sets ('Set').
    variables and parameters are given as a dictionaries of lists, where keys are the item names and
    values are a list of dimensions over which they are indexed. These dimensions correspond to the
    sets.
    """

    mapping_dict = {
        "Var": "variables",
        "Param": "parameters",
        "Expression": "expressions",
    }

    # Indexed objected
    objects = {
        pyomo_obj: {
            i.name: subsets.get(objname, {})[i.name]["foreach"]
            if i.name in subsets.get(objname, {})
            else [i.index_set().name]
            for i in backend_model.component_objects(ctype=getattr(po, pyomo_obj))
        }
        for pyomo_obj, objname in mapping_dict.items()
    }
    # Indices
    objects["Set"] = [i.name for i in backend_model.component_objects(ctype=po.Set)]

    return objects


class BackendInterfaceMethods:
    def __init__(self, model):
        self._backend = model._backend_model
        self._opt = model._backend_model_opt
        self._model_data = model._model_data
        self.run_config = model.run_config
        self.subsets = model.subsets

    def access_model_inputs(self):
        return access_pyomo_model_inputs(self._backend)

    access_model_inputs.__doc__ = access_pyomo_model_inputs.__doc__

    def update_param(self, *args, **kwargs):
        return update_pyomo_param(self._backend, self._opt, *args, **kwargs)

    update_param.__doc__ = update_pyomo_param.__doc__

    def activate_constraint(self, *args, **kwargs):
        return activate_pyomo_constraint(self._backend, *args, **kwargs)

    activate_constraint.__doc__ = activate_pyomo_constraint.__doc__

    def rerun(self, *args, **kwargs):
        return rerun_pyomo_model(
<<<<<<< HEAD
            self._model_data,
            self.run_config,
            self._backend,
            *args,
            **kwargs,
=======
            self._model_data, self._backend, self._opt, *args, **kwargs
>>>>>>> 88bd2fe4
        )

    rerun.__doc__ = rerun_pyomo_model.__doc__

    def regenerate_persistent_solver(self, *args, **kwargs):
        self._opt = regenerate_persistent_pyomo_solver(
            self._backend, self._opt, *args, **kwargs
        )

    regenerate_persistent_solver.__doc__ = regenerate_persistent_pyomo_solver.__doc__

    def add_constraint(self, *args, **kwargs):
        self._backend = add_pyomo_constraint(self._backend, *args, **kwargs)

    add_constraint.__doc__ = add_pyomo_constraint.__doc__

    def get_all_model_attrs(self, *args, **kwargs):
        return get_all_pyomo_model_attrs(self.subsets, self._backend, *args, **kwargs)

    get_all_model_attrs.__doc__ = get_all_pyomo_model_attrs.__doc__<|MERGE_RESOLUTION|>--- conflicted
+++ resolved
@@ -21,7 +21,7 @@
     """
     If the user wishes to inspect the parameter values used as inputs in the backend
     model, they can access a new Dataset of all the backend model inputs, including
-    defaults applied where the user did not specify anything for a loc::tech
+    defaults applied where the user did not specify anything for a specific indexed element.
     """
     # TODO: update replace with 'removeprefix' once using py 3.9+
     all_params = {
@@ -33,19 +33,12 @@
         for i in backend_model.component_objects(ctype=po.Param)
         if i.is_indexed()
     }
-<<<<<<< HEAD
-    inputs = xr.Dataset(all_params)
-    inputs = string_to_datetime(backend_model, inputs)
-
-    return reorganise_xarray_dimensions(inputs)
-=======
     all_param_ds = reorganise_xarray_dimensions(xr.Dataset(all_params))
     all_param_ds = string_to_datetime(backend_model, all_param_ds)
     for var in all_param_ds.data_vars:
         all_param_ds[var].attrs["is_result"] = 0
 
     return all_param_ds
->>>>>>> 88bd2fe4
 
 
 def update_pyomo_param(backend_model, opt, param, update_dict):
@@ -103,7 +96,7 @@
     ----------
     constraints : dict of lists or None, default = None
         Names of constraints as keys and list of constraint index items as values,
-        e.g. `{"energy_capacity_constraint": ["X1::pv"]}` or `{"cost_constraint": [("monetary", "X1::pv"), ("monetary", "X2::pv")])}`.
+        e.g. `{"energy_capacity_constraint": [("X1", "pv")]}` or `{"cost_constraint": [("monetary", "X1", "pv"), ("monetary", "X2", "pv")])}`.
         Order of index values can be inferred by inspecting the constraint.
     obj : bool, default = False
         If True, will also regenerate the objective function.
@@ -153,11 +146,7 @@
         raise ValueError("Argument `active` must be True or False")
 
 
-<<<<<<< HEAD
-def rerun_pyomo_model(model_data, run_config, backend_model):
-=======
 def rerun_pyomo_model(model_data, backend_model, opt):
->>>>>>> 88bd2fe4
     """
     Rerun the Pyomo backend, perhaps after updating a parameter value,
     (de)activating a constraint/objective or updating run options in the model
@@ -168,33 +157,13 @@
     new_model : calliope.Model
         New calliope model, including both inputs and results, but no backend interface.
     """
-<<<<<<< HEAD
-    backend_model.__calliope_run_config = run_config
-
-    if run_config["mode"] != "plan":
-        raise exceptions.ModelError(
-            "Cannot rerun the backend in {} run mode. Only `plan` mode is "
-            "possible.".format(run_config["mode"])
-        )
-
-=======
     backend_model.__calliope_run_config = AttrDict.from_yaml_string(
         model_data.attrs["run_config"]
     )
->>>>>>> 88bd2fe4
     timings = {}
     log_time(logger, timings, "model_creation")
     inputs = access_pyomo_model_inputs(backend_model)
 
-<<<<<<< HEAD
-    results, backend_model = backend_run.run_plan(
-        model_data,
-        run_config,
-        timings,
-        run_pyomo,
-        build_only=False,
-        backend_rerun=backend_model,
-=======
     run_mode = backend_model.__calliope_run_config["mode"]
     if run_mode == "plan":
         kwargs = {}
@@ -214,7 +183,6 @@
         backend_rerun=backend_model,
         opt=opt,
         **kwargs,
->>>>>>> 88bd2fe4
     )
 
     # Add additional post-processed result variables to results
@@ -385,15 +353,7 @@
 
     def rerun(self, *args, **kwargs):
         return rerun_pyomo_model(
-<<<<<<< HEAD
-            self._model_data,
-            self.run_config,
-            self._backend,
-            *args,
-            **kwargs,
-=======
             self._model_data, self._backend, self._opt, *args, **kwargs
->>>>>>> 88bd2fe4
         )
 
     rerun.__doc__ = rerun_pyomo_model.__doc__
