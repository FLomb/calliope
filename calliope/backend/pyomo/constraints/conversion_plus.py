"""
Copyright (C) 2013-2017 Calliope contributors listed in AUTHORS.
Licensed under the Apache 2.0 License (see LICENSE file).

Conversion plus.py
~~~~~~~~~~~~~~~~~

Conversion plus technology constraints.

"""

import pyomo.core as po  # pylint: disable=import-error

from calliope.backend.pyomo.util import \
    get_param, \
    split_comma_list, \
    get_conversion_plus_io


def load_constraints(backend_model):
    sets = backend_model.__calliope_model_data__['sets']

    backend_model.balance_conversion_plus_primary_constraint = po.Constraint(
        backend_model.loc_techs_balance_conversion_plus_primary_constraint,
        backend_model.timesteps,
        rule=balance_conversion_plus_primary_constraint_rule
    )

    backend_model.carrier_production_max_conversion_plus_constraint = po.Constraint(
        backend_model.loc_techs_carrier_production_max_conversion_plus_constraint,
        backend_model.timesteps,
        rule=carrier_production_max_conversion_plus_constraint_rule
    )

    if 'carrier_production_min_conversion_plus_constraint' in sets:
        backend_model.carrier_production_min_conversion_plus_constraint = po.Constraint(
            backend_model.loc_techs_carrier_production_min_conversion_plus_constraint,
            backend_model.timesteps,
            rule=carrier_production_min_conversion_plus_constraint_rule
        )

    if 'loc_techs_cost_var_conversion_plus_constraint' in sets:
        backend_model.cost_var_conversion_plus_constraint = po.Constraint(
            backend_model.costs, backend_model.loc_techs_cost_var_conversion_plus_constraint,
            backend_model.timesteps,
            rule=cost_var_conversion_plus_constraint_rule
        )

    if 'loc_techs_balance_conversion_plus_in_2_constraint' in sets:
        backend_model.balance_conversion_plus_in_2_constraint = po.Constraint(
            ['in_2'], backend_model.loc_techs_balance_conversion_plus_in_2_constraint,
            backend_model.timesteps,
            rule=balance_conversion_plus_tiers_constraint_rule
        )

    if 'loc_techs_balance_conversion_plus_in_3_constraint' in sets:
        backend_model.balance_conversion_plus_in_3_constraint = po.Constraint(
            ['in_3'], backend_model.loc_techs_balance_conversion_plus_in_3_constraint,
            backend_model.timesteps,
            rule=balance_conversion_plus_tiers_constraint_rule
        )

    if 'loc_techs_balance_conversion_plus_out_2_constraint' in sets:
        backend_model.balance_conversion_plus_out_2_constraint = po.Constraint(
            ['out_2'], backend_model.loc_techs_balance_conversion_plus_out_2_constraint,
            backend_model.timesteps,
            rule=balance_conversion_plus_tiers_constraint_rule
        )

    if 'loc_techs_balance_conversion_plus_out_3_constraint' in sets:
        backend_model.balance_conversion_plus_out_3_constraint = po.Constraint(
            ['out_3'], backend_model.loc_techs_balance_conversion_plus_out_3_constraint,
            backend_model.timesteps,
            rule=balance_conversion_plus_tiers_constraint_rule
        )


def balance_conversion_plus_primary_constraint_rule(backend_model, loc_tech, timestep):
    """
    Balance energy carrier consumption and production for carrier_in and carrier_out
    """
    model_data_dict = backend_model.__calliope_model_data__['data']

    loc_tech_carriers_out = split_comma_list(
        model_data_dict['lookup_loc_techs_conversion_plus']['out', loc_tech]
    )
    loc_tech_carriers_in = split_comma_list(
        model_data_dict['lookup_loc_techs_conversion_plus']['in', loc_tech]
    )

    energy_eff = get_param(backend_model, 'energy_eff', (loc_tech, timestep))

    carrier_prod = sum(backend_model.carrier_prod[loc_tech_carrier, timestep]
                 / get_param(backend_model, 'carrier_ratios', ('out', loc_tech_carrier))
                 for loc_tech_carrier in loc_tech_carriers_out)
    carrier_con = sum(backend_model.carrier_con[loc_tech_carrier, timestep]
                 * get_param(backend_model, 'carrier_ratios', ('in', loc_tech_carrier))
                 for loc_tech_carrier in loc_tech_carriers_in)

    return carrier_prod == -1 * carrier_con * energy_eff


def carrier_production_max_conversion_plus_constraint_rule(backend_model, loc_tech, timestep):
    """
    Set maximum conversion_plus carrier production.
    """
    model_data_dict = backend_model.__calliope_model_data__['data']

    timestep_resolution = model_data_dict['timestep_resolution'][timestep]
    loc_tech_carriers_out = split_comma_list(
        model_data_dict['lookup_loc_techs_conversion_plus']['out', loc_tech]
    )

    carrier_prod = sum(backend_model.carrier_prod[loc_tech_carrier, timestep]
                 for loc_tech_carrier in loc_tech_carriers_out)

    return carrier_prod <= timestep_resolution * backend_model.energy_cap[loc_tech]


def carrier_production_min_conversion_plus_constraint_rule(backend_model, loc_tech, timestep):
    """
    Set minimum conversion_plus carrier production.
    """
    model_data_dict = backend_model.__calliope_model_data__['data']

    timestep_resolution = model_data_dict['timestep_resolution'][timestep]
    min_use = get_param(backend_model, 'energy_cap_min_use', (loc_tech, timestep))

    loc_tech_carriers_out = split_comma_list(
        model_data_dict['lookup_loc_techs_conversion_plus']['out', loc_tech]
    )

    carrier_prod = sum(backend_model.carrier_prod[loc_tech_carrier, timestep]
                for loc_tech_carrier in loc_tech_carriers_out)

    return carrier_prod >= (
        timestep_resolution * backend_model.energy_cap[loc_tech] * min_use
    )


def cost_var_conversion_plus_constraint_rule(backend_model, cost, loc_tech, timestep):
    """
    Add time-varying conversion_plus technology costs
    """
    model_data_dict = backend_model.__calliope_model_data__['data']
    weight = model_data_dict['timestep_weights'][timestep]

    loc_tech_carrier = (
        model_data_dict['lookup_primary_loc_tech_carriers'][loc_tech]
    )

    var_cost = 0

    if loc_tech_carrier in backend_model.loc_tech_carriers_prod:
        cost_om_prod = get_param(backend_model, 'cost_om_prod',
                                 (cost, loc_tech, timestep))
        if cost_om_prod:
            var_cost += (
                cost_om_prod * weight *
                backend_model.carrier_prod[loc_tech_carrier, timestep]
            )

    if loc_tech_carrier in backend_model.loc_tech_carriers_con:
        cost_om_con = get_param(backend_model, 'cost_om_con',
                                (cost, loc_tech, timestep))
        if cost_om_con:
            var_cost += (
                cost_om_con * weight *
                backend_model.carrier_con[loc_tech_carrier, timestep]
            )

    backend_model.cost_var_rhs[cost, loc_tech, timestep] = var_cost
    return (backend_model.cost_var[cost, loc_tech, timestep] ==
            backend_model.cost_var_rhs[cost, loc_tech, timestep])


def balance_conversion_plus_tiers_constraint_rule(backend_model, tier, loc_tech, timestep):
    """
    Force all carrier_in_2/carrier_in_3 and carrier_out_2/carrier_out_3 to follow
    carrier_in and carrier_out (respectively).
    """
    primary_tier, decision_variable = get_conversion_plus_io(backend_model, tier)
    model_data_dict = backend_model.__calliope_model_data__['data']

    loc_tech_carriers_1 = split_comma_list(
        model_data_dict['lookup_loc_techs_conversion_plus'][primary_tier, loc_tech]
    )
    loc_tech_carriers_2 = split_comma_list(
        model_data_dict['lookup_loc_techs_conversion_plus'][tier, loc_tech]
    )

    c_1 = sum(decision_variable[loc_tech_carrier, timestep]
        / get_param(backend_model, 'carrier_ratios', (primary_tier, loc_tech_carrier))
        for loc_tech_carrier in loc_tech_carriers_1)
    c_2 = sum(decision_variable[loc_tech_carrier, timestep]
        / get_param(backend_model, 'carrier_ratios', (tier, loc_tech_carrier))
        for loc_tech_carrier in loc_tech_carriers_2)
<<<<<<< HEAD
    c_min = get_param(backend_model, 'carrier_ratios_min', (tier, loc_tech))
=======
    c_min = model_data_dict['carrier_ratios_min'][tier]
>>>>>>> 3eb13086

    return c_1 == c_2<|MERGE_RESOLUTION|>--- conflicted
+++ resolved
@@ -195,10 +195,6 @@
     c_2 = sum(decision_variable[loc_tech_carrier, timestep]
         / get_param(backend_model, 'carrier_ratios', (tier, loc_tech_carrier))
         for loc_tech_carrier in loc_tech_carriers_2)
-<<<<<<< HEAD
-    c_min = get_param(backend_model, 'carrier_ratios_min', (tier, loc_tech))
-=======
-    c_min = model_data_dict['carrier_ratios_min'][tier]
->>>>>>> 3eb13086
+    c_min = model_data_dict['carrier_ratios_min'][tier, loc_tech]
 
     return c_1 == c_2