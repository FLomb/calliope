"""
Copyright (C) 2013-2018 Calliope contributors listed in AUTHORS.
Licensed under the Apache 2.0 License (see LICENSE file).

conversion.py
~~~~~~~~~~~~~~~~~

Conversion technology constraints.

"""

import pyomo.core as po  # pylint: disable=import-error

from calliope.backend.pyomo.util import \
    get_param


def load_constraints(backend_model):
    sets = backend_model.__calliope_model_data__['sets']

    backend_model.balance_conversion_constraint = po.Constraint(
        backend_model.loc_techs_balance_conversion_constraint,
        backend_model.scenarios, backend_model.timesteps,
        rule=balance_conversion_constraint_rule
    )

    if 'loc_techs_cost_var_conversion_constraint' in sets:
        backend_model.cost_var_conversion_constraint = po.Constraint(
            backend_model.costs, backend_model.loc_techs_cost_var_conversion_constraint,
            backend_model.scenarios, backend_model.timesteps,
            rule=cost_var_conversion_constraint_rule
        )


def balance_conversion_constraint_rule(backend_model, loc_tech, scenario, timestep):
    """
    Balance energy carrier consumption and production

    .. container:: scrolling-wrapper

        .. math::

            -1 * \\boldsymbol{carrier_{con}}(loc::tech::carrier, timestep)
            \\times \\eta_{energy}(loc::tech, timestep)
            = \\boldsymbol{carrier_{prod}}(loc::tech::carrier, timestep)
            \\times \\eta_{energy}(loc::tech, timestep)
            \\quad \\forall loc::tech \in locs::techs_{conversion},
            \\forall timestep \in timesteps
    """
    model_data_dict = backend_model.__calliope_model_data__['data']

    loc_tech_carrier_out = model_data_dict['lookup_loc_techs_conversion'][('out', loc_tech)]
    loc_tech_carrier_in = model_data_dict['lookup_loc_techs_conversion'][('in', loc_tech)]

    energy_eff = get_param(
        backend_model, 'energy_eff', loc_techs=loc_tech, scenarios=scenario, timesteps=timestep
    )

    return (
        backend_model.carrier_prod[loc_tech_carrier_out, scenario, timestep] == -1 *
        backend_model.carrier_con[loc_tech_carrier_in, scenario, timestep] * energy_eff
    )


def cost_var_conversion_constraint_rule(backend_model, cost, loc_tech, scenario, timestep):
    """
    Add time-varying conversion technology costs

    .. container:: scrolling-wrapper

        .. math::

            \\boldsymbol{cost_{var}}(loc::tech, cost, timestep) =
            \\boldsymbol{carrier_{prod}}(loc::tech::carrier, timestep)
            \\times timestep_{weight}(timestep) \\times cost_{om, prod}(loc::tech, cost, timestep)
            +
            \\boldsymbol{carrier_{con}}(loc::tech::carrier, timestep)
            \\times timestep_{weight}(timestep) \\times cost_{om, con}(loc::tech, cost, timestep)
            \\quad \\forall loc::tech \\in loc::techs_{cost_{var}, conversion}
    """
    model_data_dict = backend_model.__calliope_model_data__
    weight = backend_model.timestep_weights[timestep]

    loc_tech_carrier_in = (
        model_data_dict['data']['lookup_loc_techs_conversion'][('in', loc_tech)]
    )

    loc_tech_carrier_out = (
        model_data_dict['data']['lookup_loc_techs_conversion'][('out', loc_tech)]
    )

    cost_om_prod = get_param(
        backend_model, 'cost_om_prod',
        costs=cost, loc_techs=loc_tech, scenarios=scenario, timesteps=timestep
    )
    cost_om_con = get_param(
        backend_model, 'cost_om_con',
        costs=cost, loc_techs=loc_tech, scenarios=scenario, timesteps=timestep
    )
    if po.value(cost_om_prod):
        cost_prod = (cost_om_prod * weight *
                     backend_model.carrier_prod[loc_tech_carrier_out, scenario, timestep])
    else:
        cost_prod = 0

    if po.value(cost_om_con):
<<<<<<< HEAD
        cost_con = (-1 * cost_om_con * weight *
                    backend_model.carrier_con[loc_tech_carrier_in, scenario, timestep])
=======
        cost_con = (cost_om_con * weight * -1 *
            backend_model.carrier_con[loc_tech_carrier_in, timestep])
>>>>>>> 8ba6abd2
    else:
        cost_con = 0

    backend_model.cost_var_rhs[cost, loc_tech, scenario, timestep] = cost_prod + cost_con

    return (backend_model.cost_var[cost, loc_tech, scenario, timestep] ==
            backend_model.cost_var_rhs[cost, loc_tech, scenario, timestep])<|MERGE_RESOLUTION|>--- conflicted
+++ resolved
@@ -11,8 +11,7 @@
 
 import pyomo.core as po  # pylint: disable=import-error
 
-from calliope.backend.pyomo.util import \
-    get_param
+from calliope.backend.pyomo.util import get_param
 
 
 def load_constraints(backend_model):
@@ -104,13 +103,8 @@
         cost_prod = 0
 
     if po.value(cost_om_con):
-<<<<<<< HEAD
-        cost_con = (-1 * cost_om_con * weight *
-                    backend_model.carrier_con[loc_tech_carrier_in, scenario, timestep])
-=======
         cost_con = (cost_om_con * weight * -1 *
-            backend_model.carrier_con[loc_tech_carrier_in, timestep])
->>>>>>> 8ba6abd2
+                    backend_model.carrier_con[loc_tech_carrier_in, timestep])
     else:
         cost_con = 0
 
