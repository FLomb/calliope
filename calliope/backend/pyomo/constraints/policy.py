"""
Copyright (C) 2013-2018 Calliope contributors listed in AUTHORS.
Licensed under the Apache 2.0 License (see LICENSE file).

policy.py
~~~~~~~~~

Policy constraints.

"""

import pyomo.core as po  # pylint: disable=import-error


def load_constraints(backend_model):
    sets = backend_model.__calliope_model_data__['sets']

    if 'techlists_group_share_energy_cap_min_constraint' in sets:
        backend_model.group_share_energy_cap_min_constraint = po.Constraint(
            backend_model.techlists_group_share_energy_cap_min_constraint,
            ['min'], rule=group_share_energy_cap_constraint_rule
        )

    if 'techlists_group_share_energy_cap_max_constraint' in sets:
        backend_model.group_share_energy_cap_max_constraint = po.Constraint(
            backend_model.techlists_group_share_energy_cap_max_constraint,
            ['max'], rule=group_share_energy_cap_constraint_rule
        )

    if 'techlists_group_share_energy_cap_equals_constraint' in sets:
        backend_model.group_share_energy_cap_equals_constraint = po.Constraint(
            backend_model.techlists_group_share_energy_cap_equals_constraint,
            ['equals'], rule=group_share_energy_cap_constraint_rule
        )

    if 'techlists_carrier_group_share_carrier_prod_min_constraint' in sets:
        backend_model.group_share_carrier_prod_min_constraint = po.Constraint(
            backend_model.scenarios,
            backend_model.techlists_carrier_group_share_carrier_prod_min_constraint,
            ['min'], rule=group_share_carrier_prod_constraint_rule
        )

    if 'techlists_carrier_group_share_carrier_prod_max_constraint' in sets:
        backend_model.group_share_carrier_prod_max_constraint = po.Constraint(
            backend_model.scenarios,
            backend_model.techlists_carrier_group_share_carrier_prod_max_constraint,
            ['max'], rule=group_share_carrier_prod_constraint_rule
        )

    if 'techlists_carrier_group_share_carrier_prod_equals_constraint' in sets:
        backend_model.group_share_carrier_prod_equals_constraint = po.Constraint(
            backend_model.scenarios,
            backend_model.techlists_carrier_group_share_carrier_prod_equals_constraint,
            ['equals'], rule=group_share_carrier_prod_constraint_rule
        )

    if 'carriers_reserve_margin_constraint' in sets and backend_model.mode != 'operate':
        backend_model.reserve_margin_constraint = po.Constraint(
            backend_model.carriers_reserve_margin_constraint,
            backend_model.scenarios,
            rule=reserve_margin_constraint_rule
        )


def equalizer(lhs, rhs, sign):
    if sign == 'max':
        return lhs <= rhs
    elif sign == 'min':
        return lhs >= rhs
    elif sign == 'equals':
        return lhs == rhs
    else:
        raise ValueError('Invalid sign: {}'.format(sign))


<<<<<<< HEAD
def group_share_energy_cap_constraint_rule(backend_model, scenario, techlist, what):
=======
# FIXME: docstring should show all variants: \geq, =, and \leq
def group_share_energy_cap_constraint_rule(backend_model, techlist, what):
    """
    Enforce shares in energy_cap for groups of technologies. Applied
    to ``supply`` and ``supply_plus`` technologies only.

    .. container:: scrolling-wrapper

        .. math::

            \\sum_{loc::tech \\in given\\_group} energy_{cap}(loc::tech) =
            fraction \\times \\sum_{loc::tech \\in loc\\_techs\\_supply \\or loc\\_techs\\_supply\\_plus} energy_{cap}(loc::tech)

    """
>>>>>>> 6348b842
    model_data_dict = backend_model.__calliope_model_data__['data']
    sets = backend_model.__calliope_model_data__['sets']
    fraction = model_data_dict['group_share_energy_cap_{}'.format(what)][techlist]

    if 'loc_techs_supply_plus' in sets:
        rhs_loc_techs = backend_model.loc_techs_supply | backend_model.loc_techs_supply_plus
        lhs_loc_techs = [
            i for i in backend_model.loc_techs_supply | backend_model.loc_techs_supply_plus
            if i.split('::')[1] in techlist.split(',')
        ]
    else:
        rhs_loc_techs = backend_model.loc_techs_supply
        lhs_loc_techs = [
            i for i in backend_model.loc_techs_supply
            if i.split('::')[1] in techlist.split(',')
        ]

    rhs = (fraction * sum(backend_model.energy_cap[loc_tech] for loc_tech in rhs_loc_techs))
    lhs = sum(backend_model.energy_cap[loc_tech] for loc_tech in lhs_loc_techs)

    return equalizer(lhs, rhs, what)


<<<<<<< HEAD
def group_share_carrier_prod_constraint_rule(backend_model, scenario, techlist_carrier, what):
=======
def group_share_carrier_prod_constraint_rule(backend_model, techlist_carrier, what):
    """
    Enforce shares in carrier_prod for groups of technologies. Applied
    to ``loc_tech_carriers_supply_all``, which includes supply,
    supply_plus, conversion, and conversion_plus.

    .. container:: scrolling-wrapper

        .. math::

            \\sum_{loc::tech::carrier \\in given\\_group, timestep \\in timesteps} carrier_{prod}(loc::tech::carrier, timestep) =
            fraction \\times \\sum_{loc::tech:carrier \\in loc\\_tech\\_carriers\\_supply\\_all, timestep\\in timesteps} carrier_{prod}(loc::tech::carrier, timestep)

    """
>>>>>>> 6348b842
    model_data_dict = backend_model.__calliope_model_data__['data']
    techlist, carrier = techlist_carrier.split('::')
    fraction = model_data_dict['group_share_carrier_prod_{}'.format(what)][(carrier, techlist)]

    rhs_loc_tech_carriers = [
        i for i in backend_model.loc_tech_carriers_supply_all
        if i.split('::')[-1] == carrier
    ]
    lhs_loc_tech_carriers = [
        i for i in backend_model.loc_tech_carriers_supply_all
        if i.split('::')[1] in techlist.split(',')
        and i.split('::')[-1] == carrier
    ]
    rhs = (fraction * sum(
        backend_model.carrier_prod[loc_tech_carrier, scenario, timestep]
        for loc_tech_carrier in rhs_loc_tech_carriers for timestep in backend_model.timesteps
    ))
    lhs = sum(
        backend_model.carrier_prod[loc_tech_carrier, scenario, timestep]
        for loc_tech_carrier in lhs_loc_tech_carriers for timestep in backend_model.timesteps
    )

    return equalizer(lhs, rhs, what)


<<<<<<< HEAD
def reserve_margin_constraint_rule(backend_model, carrier, scenario):
=======
def reserve_margin_constraint_rule(backend_model, carrier):
    """
    Enforces a system reserve margin per carrier.

    .. container:: scrolling-wrapper

        .. math::

            \\sum_{loc::tech::carrier \\in loc\\_tech\\_carriers\\_supply\\_all} energy_{cap}(loc::tech::carrier, timestep_{max\\_demand})
            \\geq
            \\sum_{loc::tech::carrier \\in loc\\_tech\\_carriers\\_demand} carrier_{con}(loc::tech::carrier, timestep_{max\\_demand})
            \\times -1 \\times \\frac{1}{time\\_resolution_{max\\_demand}}
            \\times (1 + reserve\\_margin)

    """
>>>>>>> 6348b842
    model_data_dict = backend_model.__calliope_model_data__['data']

    reserve_margin = model_data_dict['reserve_margin'][carrier]
    max_demand_timestep = model_data_dict['max_demand_timesteps'][carrier, scenario]
    max_demand_time_res = backend_model.timestep_resolution[max_demand_timestep]

    return (
<<<<<<< HEAD
        sum(  # Sum all demand for this carrier and timestep
            backend_model.carrier_con[loc_tech_carrier, scenario, max_demand_timestep]
            for loc_tech_carrier in backend_model.loc_tech_carriers_demand
            if loc_tech_carrier.split('::')[-1] == carrier
        ) * -1 * (1 / max_demand_time_res) * (1 + reserve_margin)
        >=
=======
>>>>>>> 6348b842
        sum(  # Sum all supply capacity for this carrier
            backend_model.energy_cap[loc_tech_carrier.rsplit('::', 1)[0]]
            for loc_tech_carrier in backend_model.loc_tech_carriers_supply_all
            if loc_tech_carrier.split('::')[-1] == carrier
        )
        >=
        sum(  # Sum all demand for this carrier and timestep
            backend_model.carrier_con[loc_tech_carrier, max_demand_timestep]
            for loc_tech_carrier in backend_model.loc_tech_carriers_demand
            if loc_tech_carrier.split('::')[-1] == carrier
        ) * -1 * (1 / max_demand_time_res) * (1 + reserve_margin)
    )<|MERGE_RESOLUTION|>--- conflicted
+++ resolved
@@ -73,11 +73,8 @@
         raise ValueError('Invalid sign: {}'.format(sign))
 
 
-<<<<<<< HEAD
+# FIXME: docstring should show all variants: \geq, =, and \leq
 def group_share_energy_cap_constraint_rule(backend_model, scenario, techlist, what):
-=======
-# FIXME: docstring should show all variants: \geq, =, and \leq
-def group_share_energy_cap_constraint_rule(backend_model, techlist, what):
     """
     Enforce shares in energy_cap for groups of technologies. Applied
     to ``supply`` and ``supply_plus`` technologies only.
@@ -90,7 +87,6 @@
             fraction \\times \\sum_{loc::tech \\in loc\\_techs\\_supply \\or loc\\_techs\\_supply\\_plus} energy_{cap}(loc::tech)
 
     """
->>>>>>> 6348b842
     model_data_dict = backend_model.__calliope_model_data__['data']
     sets = backend_model.__calliope_model_data__['sets']
     fraction = model_data_dict['group_share_energy_cap_{}'.format(what)][techlist]
@@ -113,11 +109,7 @@
 
     return equalizer(lhs, rhs, what)
 
-
-<<<<<<< HEAD
 def group_share_carrier_prod_constraint_rule(backend_model, scenario, techlist_carrier, what):
-=======
-def group_share_carrier_prod_constraint_rule(backend_model, techlist_carrier, what):
     """
     Enforce shares in carrier_prod for groups of technologies. Applied
     to ``loc_tech_carriers_supply_all``, which includes supply,
@@ -131,7 +123,6 @@
             fraction \\times \\sum_{loc::tech:carrier \\in loc\\_tech\\_carriers\\_supply\\_all, timestep\\in timesteps} carrier_{prod}(loc::tech::carrier, timestep)
 
     """
->>>>>>> 6348b842
     model_data_dict = backend_model.__calliope_model_data__['data']
     techlist, carrier = techlist_carrier.split('::')
     fraction = model_data_dict['group_share_carrier_prod_{}'.format(what)][(carrier, techlist)]
@@ -157,10 +148,7 @@
     return equalizer(lhs, rhs, what)
 
 
-<<<<<<< HEAD
 def reserve_margin_constraint_rule(backend_model, carrier, scenario):
-=======
-def reserve_margin_constraint_rule(backend_model, carrier):
     """
     Enforces a system reserve margin per carrier.
 
@@ -175,7 +163,7 @@
             \\times (1 + reserve\\_margin)
 
     """
->>>>>>> 6348b842
+
     model_data_dict = backend_model.__calliope_model_data__['data']
 
     reserve_margin = model_data_dict['reserve_margin'][carrier]
@@ -183,15 +171,6 @@
     max_demand_time_res = backend_model.timestep_resolution[max_demand_timestep]
 
     return (
-<<<<<<< HEAD
-        sum(  # Sum all demand for this carrier and timestep
-            backend_model.carrier_con[loc_tech_carrier, scenario, max_demand_timestep]
-            for loc_tech_carrier in backend_model.loc_tech_carriers_demand
-            if loc_tech_carrier.split('::')[-1] == carrier
-        ) * -1 * (1 / max_demand_time_res) * (1 + reserve_margin)
-        >=
-=======
->>>>>>> 6348b842
         sum(  # Sum all supply capacity for this carrier
             backend_model.energy_cap[loc_tech_carrier.rsplit('::', 1)[0]]
             for loc_tech_carrier in backend_model.loc_tech_carriers_supply_all
@@ -199,7 +178,7 @@
         )
         >=
         sum(  # Sum all demand for this carrier and timestep
-            backend_model.carrier_con[loc_tech_carrier, max_demand_timestep]
+            backend_model.carrier_con[loc_tech_carrier, scenario, max_demand_timestep]
             for loc_tech_carrier in backend_model.loc_tech_carriers_demand
             if loc_tech_carrier.split('::')[-1] == carrier
         ) * -1 * (1 / max_demand_time_res) * (1 + reserve_margin)
