"""
Copyright (C) 2013-2018 Calliope contributors listed in AUTHORS.

Licensed under the Apache 2.0 License (see LICENSE file).

objective.py
~~~~~~~~~~~~

Objective functions.

"""

import pyomo.core as po  # pylint: disable=import-error
from calliope.core.util.tools import load_function


def minmax_cost_optimization(backend_model, cost_class, sense):
    """
    Minimize or maximise total system cost for specified cost class.

    If unmet_demand is in use, then the calculated cost of unmet_demand is
    added or subtracted from the total cost in the opposite sense to the
    objective.

    .. container:: scrolling-wrapper

        .. math::

            min: z = \sum_{loc::tech_{cost}} cost(loc::tech, cost=cost_{k})) + \sum_{loc::carrier,timestep} unmet\_demand(loc::carrier, timestep) \\times bigM
            max: z = \sum_{loc::tech_{cost}} cost(loc::tech, cost=cost_{k})) - \sum_{loc::carrier,timestep} unmet\_demand(loc::carrier, timestep) \\times bigM

    """
    def obj_rule(backend_model):
        if hasattr(backend_model, 'unmet_demand'):
            unmet_demand = sum(
<<<<<<< HEAD
                backend_model.unmet_demand[loc_carrier, scenario, timestep]
=======
                backend_model.unmet_demand[loc_carrier, timestep] -
                backend_model.excess_supply[loc_carrier, timestep]
>>>>>>> 94d57271
                for loc_carrier in backend_model.loc_carriers
                for scenario in backend_model.scenarios
                for timestep in backend_model.timesteps
            ) * backend_model.bigM
            if sense == 'maximize':
                unmet_demand *= -1
        else:
            unmet_demand = 0

        return (
            sum(
                backend_model.cost[cost_class, loc_tech, scenario]
                for loc_tech in backend_model.loc_techs_cost
                for scenario in backend_model.scenarios
            ) + unmet_demand
        )

    backend_model.obj = po.Objective(sense=load_function('pyomo.core.' + sense),
                                     rule=obj_rule)
    backend_model.obj.domain = po.Reals


def check_feasibility(backend_model, **kwargs):
    """
    Dummy objective, to check that there are no conflicting constraints.

    .. container:: scrolling-wrapper

        .. math::

            min: z = 1

    """
    def obj_rule(backend_model):
        return 1

    backend_model.obj = po.Objective(sense=po.minimize, rule=obj_rule)
    backend_model.obj.domain = po.Reals


def risk_aware_cost_minimization(backend_model, cost_class, sense):
    """
    Minimizes total system monetary cost and the sum of conditional value at risk.
    Used as a default if a model does not specify another objective.

    .. math::

        min: z = \\sum_{scenarios} (
            probability(scenario) \\times
            \\sum_{loc::techs_{cost}} \\boldsymbol{cost}('monetary', loc::tech, scenario)
        ) + beta \\times (
            \\boldsymbol{\\xi} + \\frac{1}{1 - alpha} \\times
            \\sum_{scenarios} (
                probability(scenario) \\times \\boldsymbol{\\eta}(scenario)
            )
        )

    """

    # beta is the degree of risk aversion, which can be anything from 0 (no
    # risk aversion) to infinity (infinite risk aversion)
    beta = backend_model.beta
    # alpha is the percentile of the cost distribution associated with Value at
    # Risk (VaR)
    alpha = backend_model.alpha

    def cost_equation(backend_model, scenario):
        if hasattr(backend_model, 'unmet_demand'):
            unmet_demand = sum(
                backend_model.unmet_demand[loc_carrier, scenario, timestep]
                for loc_carrier in backend_model.loc_carriers
                for timestep in backend_model.timesteps
            ) * backend_model.bigM
            if sense == 'maximize':
                unmet_demand *= -1
        else:
            unmet_demand = 0

        return sum(
            backend_model.cost[cost_class, loc_tech, scenario]
            for loc_tech in backend_model.loc_techs_cost
        ) + unmet_demand

    def obj_rule(backend_model):
        return (
            sum(
                backend_model.probability[scenario]
                * cost_equation(backend_model, scenario)
                for scenario in backend_model.scenarios
            ) + beta * (
                backend_model.xi + 1 / (1 - alpha) *
                sum(
                    backend_model.probability[scenario] *
                    backend_model.eta[scenario]
                    for scenario in backend_model.scenarios
                )
            )
        )

    backend_model.obj = po.Objective(sense=load_function('pyomo.core.' + sense), 
                                     rule=obj_rule)
    backend_model.obj.domain = po.Reals<|MERGE_RESOLUTION|>--- conflicted
+++ resolved
@@ -33,12 +33,8 @@
     def obj_rule(backend_model):
         if hasattr(backend_model, 'unmet_demand'):
             unmet_demand = sum(
-<<<<<<< HEAD
-                backend_model.unmet_demand[loc_carrier, scenario, timestep]
-=======
-                backend_model.unmet_demand[loc_carrier, timestep] -
-                backend_model.excess_supply[loc_carrier, timestep]
->>>>>>> 94d57271
+                backend_model.unmet_demand[loc_carrier, scenario, timestep] -
+                backend_model.excess_supply[loc_carrier, scenario, timestep]
                 for loc_carrier in backend_model.loc_carriers
                 for scenario in backend_model.scenarios
                 for timestep in backend_model.timesteps
@@ -138,6 +134,6 @@
             )
         )
 
-    backend_model.obj = po.Objective(sense=load_function('pyomo.core.' + sense), 
+    backend_model.obj = po.Objective(sense=load_function('pyomo.core.' + sense),
                                      rule=obj_rule)
     backend_model.obj.domain = po.Reals