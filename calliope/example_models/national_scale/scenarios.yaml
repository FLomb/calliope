##
# Scenarios are optional, named combinations of overrides
##
scenarios:
    cold_fusion_with_production_share: ['cold_fusion', 'cold_fusion_prod_share']
    cold_fusion_with_capacity_share: ['cold_fusion', 'cold_fusion_cap_share']


##
# Overrides are the building blocks from which scenarios can be defined
##
overrides:
    profiling:
        model.name: 'National-scale example model (profiling run)'
        model.subset_time: ['2005-01-01', '2005-01-15']
        run.solver: cbc

    time_resampling:
        model.name: 'National-scale example model with time resampling'
        model.subset_time: ['2005-01', '2005-01']
        # Resample time resolution to 6-hourly
        model.time: {function: resample, function_options: {'resolution': '6H'}}

    time_clustering:
        model.random_seed: 23
        model.name: 'National-scale example model with time clustering'
        model.subset_time: null  # No time subsetting
        # Cluster timesteps using k-means
        model.time: {function: apply_clustering, function_options: {clustering_func: 'kmeans', how: 'closest', k: 10}}

    spores:
        run.mode: spores
        run.spores_options:
            score_cost_class: 'spores_score'
            slack_cost_class: 'monetary'
            slack: 0.1
            spores_number: 3
            objective_cost_class: {'monetary': 0, 'spores_score': 1}
        run.objective_options.cost_class: {'monetary': 1, 'spores_score': 0}
<<<<<<< HEAD
=======
        group_constraints:
            systemwide_cost_max.cost_max.monetary: 1e10  # very large, non-infinite value
>>>>>>> 88bd2fe4

        techs.ccgt.costs.spores_score.energy_cap: 0
        techs.ccgt.costs.spores_score.interest_rate: 1
        techs.csp.costs.spores_score.energy_cap: 0
        techs.csp.costs.spores_score.interest_rate: 1
        techs.battery.costs.spores_score.energy_cap: 0
        techs.battery.costs.spores_score.interest_rate: 1
        techs.ac_transmission.costs.spores_score.energy_cap: 0
        techs.ac_transmission.costs.spores_score.interest_rate: 1

    operate:
        run.mode: operate
        run.operation:
            window: 12
            horizon: 24
        model.subset_time: ['2005-01-01', '2005-01-10']
        nodes:
            region1.techs.ccgt.constraints.energy_cap_equals: 30000

            region2.techs.battery.constraints.energy_cap_equals: 1000
            region2.techs.battery.constraints.storage_cap_equals: 5240

            region1-1.techs.csp.constraints.energy_cap_equals: 10000
            region1-1.techs.csp.constraints.storage_cap_equals: 244301
            region1-1.techs.csp.constraints.resource_area_equals: 130385

            region1-2.techs.csp.constraints.energy_cap_equals: 0
            region1-2.techs.csp.constraints.storage_cap_equals: 0
            region1-2.techs.csp.constraints.resource_area_equals: 0

            region1-3.techs.csp.constraints.energy_cap_equals: 2534
            region1-3.techs.csp.constraints.storage_cap_equals: 25301
            region1-3.techs.csp.constraints.resource_area_equals: 8487

        links:
            region1,region2.techs.ac_transmission.constraints.energy_cap_equals: 3231
            region1,region1-1.techs.free_transmission.constraints.energy_cap_equals: 9000
            region1,region1-2.techs.free_transmission.constraints.energy_cap_equals: 0
            region1,region1-3.techs.free_transmission.constraints.energy_cap_equals: 2281

    check_feasibility:
        run:
            ensure_feasibility: False
            objective: 'check_feasibility'
        model:
            subset_time: ['2005-01-04', '2005-01-04']

    reserve_margin:
        model:
            # Model-wide settings for the system-wide reserve margin
            # Even setting a reserve margin of zero activates the constraint,
            # forcing enough installed capacity to cover demand in
            # the maximum demand timestep
            reserve_margin:
                power: 0.10  # 10% reserve margin for power

    ##
    # Overrides to demonstrate the run generator ("calliope generate_runs")
    ##

    run1:
        model.subset_time: ['2005-01-01', '2005-01-31']
    run2:
        model.subset_time: ['2005-02-01', '2005-02-31']
    run3:
        model.subset_time: ['2005-01-01', '2005-01-31']
        nodes.region1.techs.ccgt.constraints.energy_cap_max: 0  # Disallow CCGT
    run4:
        subset_time: ['2005-02-01', '2005-02-31']
        nodes.region1.techs.ccgt.constraints.energy_cap_max: 0  # Disallow CCGT

    ##
    # Overrides to demonstrate group constraints
    ##

    cold_fusion:  # Defines a hypothetical cold fusion tech to use in group constraints
        techs:
            cold_fusion:
                essentials:
                    name: 'Cold fusion'
                    color: '#233B39'
                    parent: supply
                    carrier_out: power
                constraints:
                    energy_cap_max: 10000
                    lifetime: 50
                costs:
                    monetary:
                        interest_rate: 0.20
                        energy_cap: 100
        nodes.region1.techs.cold_fusion: null
        nodes.region2.techs.cold_fusion: null

    # TODO: replace with non-group constraint
    # cold_fusion_prod_share:
    #     group_constraints:
    #         min_carrier_prod_share_group:
    #             techs: ['csp', 'cold_fusion']
    #             carrier_prod_share_min:
    #                 # At least 85% of power supply must come from CSP and cold fusion together
    #                 power: 0.85

    # cold_fusion_cap_share:
    #     group_constraints:
    #         max_cap_share_group:
    #             techs: ['csp', 'cold_fusion']
    #             # At most 20% of total energy_cap can come from CSP and cold fusion together
    #             energy_cap_share_max: 0.20
    #     nodes:
    #         region1:
    #             techs:
    #                 ccgt:
    #                     constraints:
    #                         energy_cap_max: 100000  # Increased to keep model feasible

    minimize_emissions_costs:
        run:
            objective_options:
                cost_class: {'emissions': 1, 'monetary': 0}
        techs:
            ccgt:
                costs:
                    emissions:
                        om_prod: 100 # kgCO2/kWh
            csp:
                costs:
                    emissions:
                        om_prod: 10 # kgCO2/kWh

    maximize_utility_costs:
        run:
            objective_options:
                cost_class: {'utility': 1 , 'monetary': 0}
                sense: maximize
        techs:
            ccgt:
                costs:
                    utility:
                        om_prod: 10 # arbitrary utility value
            csp:
                costs:
                    utility:
                        om_prod: 100 # arbitrary utility value

    capacity_factor:
        techs.ccgt.constraints.capacity_factor_min: 0.8
        techs.ccgt.constraints.capacity_factor_max: 0.9

    eurocalliope:
        techs.battery.constraints.link_con_to_prod: [ccgt]
        locations.region2.techs.ccgt.constraints.energy_cap_max: 1000<|MERGE_RESOLUTION|>--- conflicted
+++ resolved
@@ -37,11 +37,9 @@
             spores_number: 3
             objective_cost_class: {'monetary': 0, 'spores_score': 1}
         run.objective_options.cost_class: {'monetary': 1, 'spores_score': 0}
-<<<<<<< HEAD
-=======
-        group_constraints:
-            systemwide_cost_max.cost_max.monetary: 1e10  # very large, non-infinite value
->>>>>>> 88bd2fe4
+        # FIXME: replace group constraint in SPORES mode
+        # group_constraints:
+        #    systemwide_cost_max.cost_max.monetary: 1e10  # very large, non-infinite value
 
         techs.ccgt.costs.spores_score.energy_cap: 0
         techs.ccgt.costs.spores_score.interest_rate: 1
