--- conflicted
+++ resolved
@@ -110,10 +110,7 @@
             model.to_lp(out_path)
 
             with open(out_path, "r") as f:
-<<<<<<< HEAD
                 assert "energy_cap(region1_ccgt)" in f.read()
-=======
-                assert "\nmin \nobj:\n+1 cost(monetary__region1_1__csp_)" in f.read()
 
     def test_save_per_spore(self):
         with tempfile.TemporaryDirectory() as tempdir:
@@ -131,5 +128,4 @@
 
             for i in ["0", "1", "2", "3"]:
                 assert os.path.isfile(os.path.join(tempdir, "output", f"spore_{i}.nc"))
-            assert not os.path.isfile(os.path.join(tempdir, "output.nc"))
->>>>>>> 88bd2fe4
+            assert not os.path.isfile(os.path.join(tempdir, "output.nc"))