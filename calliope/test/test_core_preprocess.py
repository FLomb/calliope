--- conflicted
+++ resolved
@@ -185,11 +185,7 @@
 
         assert check_error_or_warning(
             error,
-<<<<<<< HEAD
-            "Name of a manually defined scenario cannot be a combination of override names.",
-=======
             "Scenario definition must be a list of override or other scenario names.",
->>>>>>> 88bd2fe4
         )
 
     def test_undefined_carriers(self):
@@ -1609,207 +1605,6 @@
         )
 
 
-<<<<<<< HEAD
-=======
-class TestDataset:
-
-    # FIXME: What are we testing here?
-    def test_inconsistent_timesteps(self):
-        """
-        Timesteps must be consistent?
-        """
-
-    @pytest.mark.parametrize(
-        "model,expected_constraint_set",
-        [
-            (calliope.examples.national_scale(), constraint_sets["model_national"]),
-            (calliope.examples.urban_scale(), constraint_sets["model_urban"]),
-            (calliope.examples.milp(), constraint_sets["model_milp"]),
-        ],
-    )
-    @pytest.mark.filterwarnings("ignore:(?s).*Integer:calliope.exceptions.ModelWarning")
-    def test_unassigned_sets(self, model, expected_constraint_set):
-        """
-        Check that all sets in which there are possible loc:techs are assigned
-        and have been filled
-        """
-        for set_name, set_vals in model._model_data.coords.items():
-            if "constraint" in set_name:
-                assert set(set_vals.values) == set(expected_constraint_set[set_name])
-
-    def test_negative_cost_unassigned_cap(self):
-        """
-        Any negative cost associated with a capacity (e.g. cost_energy_cap) must
-        be applied to a capacity iff the upper bound of that capacity has been defined
-        """
-
-        # should fail: resource_cap cost is negtive, resource_cap_max is infinite
-        override = AttrDict.from_yaml_string(
-            "techs.test_supply_plus.costs.monetary.resource_cap: -10"
-        )
-        with pytest.raises(exceptions.ModelError):
-            build_model(override_dict=override, scenario="simple_supply_plus,one_day")
-
-        # should fail: storage_cap cost is negative, storage_cap_max is infinite
-        override = AttrDict.from_yaml_string(
-            """
-            techs.test_storage:
-                    constraints.storage_cap_max: .inf
-                    costs.monetary.storage_cap: -10
-            """
-        )
-        with pytest.raises(exceptions.ModelError):
-            build_model(override_dict=override, scenario="simple_storage,one_day")
-
-    # FIXME: What are the *required* arrays?
-    def test_missing_array(self):
-        """
-        Check that the dataset includes all arrays *required* for a model to function
-        """
-
-    # FIXME: What are the *required* attributes?
-    def test_missing_attrs(self):
-        """
-        Check that the dataset includes all attributes *required* for a model to function
-        """
-
-    def test_force_infinite_resource(self):
-        """
-        Ensure that no loc-tech specifies infinite resource and force_resource=True
-        """
-
-        override = {
-            "techs.test_supply_plus.constraints.resource": "file=supply_plus_resource_inf.csv",
-            "techs.test_supply_plus.constraints.force_resource": True,
-        }
-
-        with pytest.raises(exceptions.ModelError) as error_info:
-            build_model(override_dict=override, scenario="simple_supply_plus,one_day")
-
-        assert check_error_or_warning(error_info, "Ensure all entries are numeric")
-
-    def test_positive_demand(self):
-        """
-        Resource for demand must be negative
-        """
-
-        override = {
-            "techs.test_demand_elec.constraints.resource": "file=demand_elec_positive.csv",
-        }
-
-        with pytest.raises(exceptions.ModelError):
-            build_model(override_dict=override, scenario="simple_supply,one_day")
-
-    def test_empty_dimensions(self):
-        """
-        Empty dimensions lead Pyomo to blow up (building sets with no data),
-        so check that we have successfully removed them here.
-        """
-
-        model = build_model(scenario="simple_conversion_plus,one_day")
-
-        assert "distance" not in model._model_data.data_vars
-        assert "lookup_remotes" not in model._model_data.data_vars
-
-    def check_operate_mode_allowed(self):
-        """
-        On masking times, operate mode will no longer be allowed
-        """
-
-        model = build_model(scenario="simple_supply,one_day")
-        assert model.model_data.attrs["allow_operate_mode"] == 1
-
-        model1 = calliope.examples.time_masking()
-        assert model1.model_data.attrs["allow_operate_mode"] == 0
-
-    def test_15min_timesteps(self):
-
-        override = {
-            "techs.test_demand_elec.constraints.resource": "file=demand_elec_15mins.csv",
-        }
-
-        model = build_model(override, scenario="simple_supply,one_day")
-
-        assert model.inputs.timestep_resolution.to_pandas().unique() == [0.25]
-
-    def test_clustering(self):
-        """
-        On clustering, there are a few new dimensions in the model_data, and a
-        few new lookup arrays
-        """
-        override = {
-            "model.subset_time": ["2005-01-01", "2005-01-04"],
-            "model.time": {
-                "function": "apply_clustering",
-                "function_options": {
-                    "clustering_func": "file=cluster_days.csv:0",
-                    "how": "mean",
-                },
-            },
-        }
-
-        model = build_model(override, scenario="simple_supply")
-
-        assert "clusters" in model._model_data.dims
-        assert "lookup_cluster_first_timestep" in model._model_data.data_vars
-        assert "lookup_cluster_last_timestep" in model._model_data.data_vars
-        assert "lookup_datestep_last_cluster_timestep" in model._model_data.data_vars
-        assert "lookup_datestep_cluster" in model._model_data.data_vars
-        assert "timestep_cluster" in model._model_data.data_vars
-
-        datesteps = model.inputs.datesteps.to_index().strftime("%Y-%m-%d")
-        daterange = pd.date_range("2005-01-01", "2005-01-04", freq="1D").strftime(
-            "%Y-%m-%d"
-        )
-        assert np.array_equal(datesteps, daterange)
-
-    def test_clustering_no_datestep(self):
-        """
-        On clustering, there are a few new dimensions in the model_data, and a
-        few new lookup arrays. Cyclic storage is set to False as you cannot
-        have cyclic storage without `storage_inter_cluster` being active.
-        """
-        override = {
-            "model.subset_time": ["2005-01-01", "2005-01-04"],
-            "model.time": {
-                "function": "apply_clustering",
-                "function_options": {
-                    "clustering_func": "file=cluster_days.csv:0",
-                    "how": "mean",
-                    "storage_inter_cluster": False,
-                },
-            },
-            "run.cyclic_storage": False,
-        }
-
-        model = build_model(override, scenario="simple_supply")
-
-        assert "clusters" in model._model_data.dims
-        assert "datesteps" not in model._model_data.dims
-        assert "lookup_cluster_first_timestep" in model._model_data.data_vars
-        assert "lookup_cluster_last_timestep" in model._model_data.data_vars
-        assert (
-            "lookup_datestep_last_cluster_timestep" not in model._model_data.data_vars
-        )
-        assert "lookup_datestep_cluster" not in model._model_data.data_vars
-        assert "timestep_cluster" in model._model_data.data_vars
-
-    @pytest.mark.parametrize(
-        ("input_array", "expected", "dtype"), (
-            [["True", "False", True, False, 0, 1, 1.0, "0", "1"], [True, False, True, False, False, True, True, False, True], "b"],
-            [["nan", 1, 2, 3.0], [-1, 1, 2, 3], "f"],  # will use fillna to get -1 from np.nan (for comparison)
-            [["0", "1", "2", "3"], [0, 1, 2, 3], "i"],
-            [[0, 1, 2, 3], [0, 1, 2, 3], "i"],
-        )
-    )
-    def test_update_dtypes(self, input_array, expected, dtype):
-        input_ds = xr.Dataset({"foo": xr.DataArray(pd.Series(input_array))})
-        output_ds = update_dtypes(input_ds)
-        assert (output_ds.foo.fillna(-1).values == expected).all()
-        assert output_ds.foo.dtype.kind == dtype
-
-
->>>>>>> 88bd2fe4
 class TestUtil:
     def test_vincenty(self):
         # London to Paris: about 344 km
