"""
Copyright (C) 2013-2019 Calliope contributors listed in AUTHORS.
Licensed under the Apache 2.0 License (see LICENSE file).

"""

from collections.abc import Mapping
from calliope.core.attrdict import AttrDict


class ObservedDict(dict):
    """
    Dictionary subclass which updates UpdateObserverDict when there is a change
    in the values assigned to keys in the dictionary.
    """

    def __init__(self, initial_dict, initial_yaml_string, on_changed=None):
        if initial_yaml_string is not None:
            initial_dict = AttrDict.from_yaml_string(initial_yaml_string).as_dict()

        super().__init__(initial_dict)

        self.on_changed = on_changed

        for k, v in initial_dict.items():
            if isinstance(v, dict):
                super().__setitem__(k, ObservedDict(v, None, on_changed=self.notify))
        self.notify()

    def __setitem__(self, key, value):
        if isinstance(value, dict):
            value = ObservedDict(value, None, on_changed=self.notify)
        super().__setitem__(key, value)
        self.notify()

    def update(self, other=None, **kwargs):
        if other is not None:
            for k, v in other.items() if isinstance(other, Mapping) else other:
                self[k] = v
        for k, v in kwargs.items():
            self[k] = v

    def notify(self, updated=None):
        if self.on_changed is not None:
            return self.on_changed(self)


class UpdateObserverDict(ObservedDict):
    """
    Dictionary subclass which observes a dictionary and updates an attribute of
    the model_data xarray dataset with a YAML string of that dictionary.
    This update takes place whenever a value is updated in the dictionary.

    Parameters
    ----------
    name : str
        The model_data attribute key to update.
    observer : xarray Dataset (e.g. calliope model_data)
        The Dataset whose attribute dictionary will contain the key `name`
        and value = a YAML string of the initial_dict.
    initial_dict : dict, optional, default = None
        An initial dictionary to copy for observing.
        One of initial_dict or initial_yaml_string must be defined.
    initial_yaml_string : str, optional, default = None
        A YAML string of an initial dictionary to copy for observing.
        One of initial_dict or initial_yaml_string must be defined.

    Returns
    -------
    Observed dictionary, which acts as a dictionary in every sense *except* that
    on changing or adding any key:value pairs in that dictionary, the YAML string
    stored at `observer.attrs[name]` will be updated to reflect the new Observed
    dicitonary.
    """

    def __init__(
        self,
        name,
        observer,
        initial_dict=None,
        initial_yaml_string=None,
        *args,
<<<<<<< HEAD
        **kwargs
=======
        **kwargs,
>>>>>>> 71dc40f6
    ):
        self.observer = observer
        self.name = name

        check_input_args = [i is None for i in [initial_dict, initial_yaml_string]]
        if all(check_input_args) or not any(check_input_args):
            raise ValueError(
                "must supply one, and only one, of initial_dict or initial_yaml_string"
            )

        super().__init__(initial_dict, initial_yaml_string, *args, **kwargs)

    def notify(self, updated=None):
        temp_dict = {
            k: v
            for k, v in self.items()
            if (not isinstance(v, dict) and v is not None)
            or (isinstance(v, dict) and len(v.keys()) > 0)
        }
        self.observer.attrs[self.name] = AttrDict(temp_dict).to_yaml()<|MERGE_RESOLUTION|>--- conflicted
+++ resolved
@@ -80,11 +80,7 @@
         initial_dict=None,
         initial_yaml_string=None,
         *args,
-<<<<<<< HEAD
-        **kwargs
-=======
         **kwargs,
->>>>>>> 71dc40f6
     ):
         self.observer = observer
         self.name = name
