"""
Copyright (C) since 2013 Calliope contributors listed in AUTHORS.
Licensed under the Apache 2.0 License (see LICENSE file).

model.py
~~~~~~~~

Implements the core Model class.

"""
import logging
import warnings

import numpy as np
<<<<<<< HEAD
=======
import xarray as xr
import ruamel.yaml as ruamel_yaml
>>>>>>> 88bd2fe4

from calliope.postprocess import results as postprocess_results
from calliope.postprocess import plotting
from calliope.core import io
from calliope.preprocess import (
    model_run_from_yaml,
    model_run_from_dict,
)
from calliope.preprocess.model_data import ModelDataFactory
from calliope.core.attrdict import AttrDict
from calliope.core.util.logging import log_time
from calliope.core.util.tools import apply_to_dict
from calliope.core.util.observed_dict import UpdateObserverDict
from calliope import exceptions
from calliope.backend.run import run as run_backend

logger = logging.getLogger(__name__)


def read_netcdf(path):
    """
    Return a Model object reconstructed from model data in a NetCDF file.

    """
    model_data = io.read_netcdf(path)
    return Model(config=None, model_data=model_data)


class Model(object):
    """
    A Calliope Model.

    """

    def __init__(self, config, model_data=None, debug=False, *args, **kwargs):
        """
        Returns a new Model from either the path to a YAML model
        configuration file or a dict fully specifying the model.

        Parameters
        ----------
        config : str or dict or AttrDict
            If str, must be the path to a model configuration file.
            If dict or AttrDict, must fully specify the model.
        model_data : Dataset, optional
            Create a Model instance from a fully built model_data Dataset.
            This is only used if `config` is explicitly set to None
            and is primarily used to re-create a Model instance from
            a model previously saved to a NetCDF file.

        """
        self._timings = {}
        # try to set logging output format assuming python interactive. Will
        # use CLI logging format if model called from CLI
        log_time(logger, self._timings, "model_creation", comment="Model: initialising")
        if isinstance(config, str):
            model_run, debug_data = model_run_from_yaml(config, *args, **kwargs)
            self._init_from_model_run(model_run, debug_data, debug)
        elif isinstance(config, dict):
            model_run, debug_data = model_run_from_dict(config, *args, **kwargs)
            self._init_from_model_run(model_run, debug_data, debug)
        elif model_data is not None and config is None:
            self._init_from_model_data(model_data)
        else:
            # expected input is a string pointing to a YAML file of the run
            # configuration or a dict/AttrDict in which the run and model
            # configurations are defined
            raise ValueError(
                "Input configuration must either be a string or a dictionary."
            )
        self._check_future_deprecation_warnings()

        self.plot = plotting.ModelPlotMethods(self)

    def _init_from_model_run(self, model_run, debug_data, debug):
        self._model_run = model_run
        log_time(
            logger,
            self._timings,
            "model_run_creation",
            comment="Model: preprocessing stage 1 (model_run)",
        )

        model_data_factory = ModelDataFactory(model_run)
        (
            model_data_pre_clustering,
            model_data,
            data_pre_time,
            stripped_keys,
        ) = model_data_factory()

        self._model_data_pre_clustering = model_data_pre_clustering
        self._model_data = model_data
        if debug:
            self._debug_data = debug_data
            self._model_data_pre_time = data_pre_time
            self._model_data_stripped_keys = stripped_keys
        self.inputs = self._model_data.filter_by_attrs(is_result=0)
        log_time(
            logger,
            self._timings,
            "model_data_original_creation",
            comment="Model: preprocessing stage 2 (model_data)",
        )

        # Ensure model and run attributes of _model_data update themselves
        model_config = {
            k: v for k, v in model_run.get("model", {}).items() if k != "file_allowed"
        }
        self.model_config = UpdateObserverDict(
            initial_dict=model_config, name="model_config", observer=self._model_data
        )
        self.run_config = UpdateObserverDict(
            initial_dict=model_run.get("run", {}),
            name="run_config",
            observer=self._model_data,
        )
        self.subsets = UpdateObserverDict(
            initial_dict=model_run.get("subsets").as_dict_flat(),
            name="subsets",
            observer=self._model_data,
        )

        log_time(
            logger,
            self._timings,
            "model_data_creation",
            comment="Model: preprocessing complete",
        )

    def _init_from_model_data(self, model_data):
        if "_model_run" in model_data.attrs:
            self._model_run = AttrDict.from_yaml_string(model_data.attrs["_model_run"])
            del model_data.attrs["_model_run"]

        if "_debug_data" in model_data.attrs:
            self._debug_data = AttrDict.from_yaml_string(
                model_data.attrs["_debug_data"]
            )
            del model_data.attrs["_debug_data"]

        self._model_data = model_data
        self._add_model_data_methods()

        log_time(
            logger,
            self._timings,
            "model_data_loaded",
            comment="Model: loaded model_data",
        )

    def _add_model_data_methods(self):
        self.inputs = self._model_data.filter_by_attrs(is_result=0)
        self.results = self._model_data.filter_by_attrs(is_result=1)
        self.model_config = UpdateObserverDict(
            initial_yaml_string=self._model_data.attrs.get("model_config", "{}"),
            name="model_config",
            observer=self._model_data,
        )
        self.run_config = UpdateObserverDict(
            initial_yaml_string=self._model_data.attrs.get("run_config", "{}"),
            name="run_config",
            observer=self._model_data,
        )
        self.subsets = UpdateObserverDict(
            initial_yaml_string=model_data.attrs.get("subsets", "{}"),
            name="subsets",
            observer=self._model_data,
            flat=True,
        )

<<<<<<< HEAD
        results = self._model_data.filter_by_attrs(is_result=1)
        if len(results.data_vars) > 0:
            self.results = results
        log_time(
            logger,
            self._timings,
            "model_data_loaded",
            comment="Model: loaded model_data",
        )
=======
    def save_commented_model_yaml(self, path):
        """
        Save a fully built and commented version of the model to a YAML file
        at the given ``path``. Comments in the file indicate where values
        were overridden. This is Calliope's internal representation of
        a model directly before the model_data xarray.Dataset is built,
        and can be useful for debugging possible issues in the model
        formulation.

        """
        if not self._model_run or not self._debug_data:
            raise KeyError(
                "This model does not have the fully built model attached, "
                "so `save_commented_model_yaml` is not available. Likely "
                "reason is that the model was built with a verion of Calliope "
                "prior to 0.6.5."
            )

        yaml = ruamel_yaml.YAML()

        model_run_debug = self._model_run.copy()
        try:
            del model_run_debug["timeseries_data"]  # Can't be serialised!
        except KeyError:
            # Possible that timeseries_data is already gone if the model
            # was read from a NetCDF file
            pass

        # Turn sets in model_run into lists for YAML serialization
        for k, v in model_run_debug.sets.items():
            model_run_debug.sets[k] = list(v)

        debug_comments = self._debug_data["comments"]

        stream = StringIO()
        yaml.dump(model_run_debug.as_dict(), stream=stream)
        debug_yaml = yaml.load(stream.getvalue())

        for k in debug_comments.model_run.keys_nested():
            v = debug_comments.model_run.get_key(k)
            if v:
                keys = k.split(".")
                apply_to_dict(
                    debug_yaml, keys[:-1], "yaml_add_eol_comment", (v, keys[-1])
                )

        dumper = ruamel_yaml.dumper.RoundTripDumper
        dumper.ignore_aliases = lambda self, data: True

        with open(path, "w") as f:
            ruamel_yaml.dump(
                debug_yaml, stream=f, Dumper=dumper, default_flow_style=False
            )
>>>>>>> 88bd2fe4

    def run(self, force_rerun=False, **kwargs):
        """
        Run the model. If ``force_rerun`` is True, any existing results
        will be overwritten.

        Additional kwargs are passed to the backend.

        """
        # Check that results exist and are non-empty
        if hasattr(self, "results") and self.results.data_vars and not force_rerun:
            raise exceptions.ModelError(
                "This model object already has results. "
                "Use model.run(force_rerun=True) to force"
                "the results to be overwritten with a new run."
            )

        if (
            self.run_config["mode"] == "operate"
            and not self._model_data.attrs["allow_operate_mode"]
        ):
            raise exceptions.ModelError(
                "Unable to run this model in operational mode, probably because "
                "there exist non-uniform timesteps (e.g. from time masking)"
            )

        results, self._backend_model, self._backend_model_opt, interface = run_backend(
            self._model_data, self._timings, **kwargs
        )

        # Add additional post-processed result variables to results
        if results.attrs.get("termination_condition", None) in ["optimal", "feasible"]:
            results = postprocess_results.postprocess_model_results(
                results, self._model_data, self._timings
            )
        self._model_data.attrs.update(results.attrs)
        self._model_data = xr.merge(
            [results, self._model_data], compat="override", combine_attrs="no_conflicts"
        )
        self._add_model_data_methods()

        self.backend = interface(self)

    def get_formatted_array(self, var):
        """
        Return an xr.DataArray with nodes, techs, and carriers as
        separate dimensions.

        Parameters
        ----------
        var : str
            Decision variable for which to return a DataArray.

        """
        warnings.warn(
            "get_formatted_array() is deprecated and will be removed in a "
            "future version. Use `model.results.variable` instead.",
            DeprecationWarning,
        )
        if var not in self._model_data.data_vars:
            raise KeyError("Variable {} not in Model data".format(var))

        return self._model_data[var]

    def to_netcdf(self, path):
        """
        Save complete model data (inputs and, if available, results)
        to a NetCDF file at the given ``path``.

        """
        io.save_netcdf(self._model_data, path, model=self)

    def to_csv(self, path, dropna=True):
        """
        Save complete model data (inputs and, if available, results)
        as a set of CSV files to the given ``path``.

        Parameters
        ----------
        dropna : bool, optional
            If True (default), NaN values are dropped when saving,
            resulting in significantly smaller CSV files.

        """
        io.save_csv(self._model_data, path, dropna)

    def to_lp(self, path):
        """
        Save built model to LP format at the given ``path``. If the backend
        model has not been built yet, it is built prior to saving.
        """
        io.save_lp(self, path)

    def info(self):
        info_strings = []
        model_name = self.model_config.get("name", "None")
        info_strings.append("Model name:   {}".format(model_name))
        msize = "{nodes} nodes, {techs} technologies, {times} timesteps".format(
            nodes=len(self._model_data.coords.get("nodes", [])),
            techs=(
                len(self._model_data.coords.get("techs_non_transmission", []))
                + len(self._model_data.coords.get("techs_transmission_names", []))
            ),
            times=len(self._model_data.coords.get("timesteps", [])),
        )
        info_strings.append("Model size:   {}".format(msize))
        return "\n".join(info_strings)

    def _check_future_deprecation_warnings(self):
        """
        Method for all FutureWarnings and DeprecationWarnings. Comment above each
        warning should specify Calliope version in which it was added, and the
        version in which it should be updated/removed.
        """<|MERGE_RESOLUTION|>--- conflicted
+++ resolved
@@ -12,11 +12,6 @@
 import warnings
 
 import numpy as np
-<<<<<<< HEAD
-=======
-import xarray as xr
-import ruamel.yaml as ruamel_yaml
->>>>>>> 88bd2fe4
 
 from calliope.postprocess import results as postprocess_results
 from calliope.postprocess import plotting
@@ -188,7 +183,6 @@
             flat=True,
         )
 
-<<<<<<< HEAD
         results = self._model_data.filter_by_attrs(is_result=1)
         if len(results.data_vars) > 0:
             self.results = results
@@ -198,61 +192,6 @@
             "model_data_loaded",
             comment="Model: loaded model_data",
         )
-=======
-    def save_commented_model_yaml(self, path):
-        """
-        Save a fully built and commented version of the model to a YAML file
-        at the given ``path``. Comments in the file indicate where values
-        were overridden. This is Calliope's internal representation of
-        a model directly before the model_data xarray.Dataset is built,
-        and can be useful for debugging possible issues in the model
-        formulation.
-
-        """
-        if not self._model_run or not self._debug_data:
-            raise KeyError(
-                "This model does not have the fully built model attached, "
-                "so `save_commented_model_yaml` is not available. Likely "
-                "reason is that the model was built with a verion of Calliope "
-                "prior to 0.6.5."
-            )
-
-        yaml = ruamel_yaml.YAML()
-
-        model_run_debug = self._model_run.copy()
-        try:
-            del model_run_debug["timeseries_data"]  # Can't be serialised!
-        except KeyError:
-            # Possible that timeseries_data is already gone if the model
-            # was read from a NetCDF file
-            pass
-
-        # Turn sets in model_run into lists for YAML serialization
-        for k, v in model_run_debug.sets.items():
-            model_run_debug.sets[k] = list(v)
-
-        debug_comments = self._debug_data["comments"]
-
-        stream = StringIO()
-        yaml.dump(model_run_debug.as_dict(), stream=stream)
-        debug_yaml = yaml.load(stream.getvalue())
-
-        for k in debug_comments.model_run.keys_nested():
-            v = debug_comments.model_run.get_key(k)
-            if v:
-                keys = k.split(".")
-                apply_to_dict(
-                    debug_yaml, keys[:-1], "yaml_add_eol_comment", (v, keys[-1])
-                )
-
-        dumper = ruamel_yaml.dumper.RoundTripDumper
-        dumper.ignore_aliases = lambda self, data: True
-
-        with open(path, "w") as f:
-            ruamel_yaml.dump(
-                debug_yaml, stream=f, Dumper=dumper, default_flow_style=False
-            )
->>>>>>> 88bd2fe4
 
     def run(self, force_rerun=False, **kwargs):
         """
